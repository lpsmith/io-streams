--- conflicted
+++ resolved
@@ -1,9 +1,5 @@
 Name:                io-streams
-<<<<<<< HEAD
-Version:             1.3.3.1
-=======
-Version:             1.3.3.0
->>>>>>> 772609ec
+Version:             1.3.4.0
 License:             BSD3
 License-file:        LICENSE
 Category:            Data, Network, IO-Streams
